--- conflicted
+++ resolved
@@ -115,20 +115,12 @@
             });
 
             stream.on('error', (e) => {
-<<<<<<< HEAD
-                console.warn('[FileStore] write: Error', e);
-=======
                 log('[FileStore] write: Error', e);
->>>>>>> c1edd016
                 reject(ERRORS.FILE_WRITE_ERROR);
             });
 
             return req.pipe(stream).on('finish', () => {
-<<<<<<< HEAD
-                console.info(`[FileStore] write: ${new_offset} bytes written to ${path}`);
-=======
                 log(`[FileStore] write: ${new_offset} bytes written to ${path}`);
->>>>>>> c1edd016
                 offset += new_offset;
                 log(`[FileStore] write: File is now ${offset} bytes`);
 
@@ -138,10 +130,6 @@
                 }
                 resolve(offset);
             });
-<<<<<<< HEAD
-            
-=======
->>>>>>> c1edd016
         });
     }
 
